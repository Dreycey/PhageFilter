[package]
name = "phage_filter"
version = "0.1.0"
edition = "2021"

# See more keys and their definitions at https://doc.rust-lang.org/cargo/reference/manifest.html

[dependencies]
bio = "*"
bincode = "1.3.3"
bitvec = { version = "1.0.1", features = ["serde"] }
rayon = "1.5.3"
clap = { version = "4.0.26", features = ["derive"] }
rand = "*"
rustc-hash = "1.1.0"
<<<<<<< HEAD
serde = "1.0.147"
=======
serde = "1.0.147"
serde_json = "1.0.87"
clap-verbosity-flag = "2.0.0"
log = "0.4.11"
env_logger = "0.9.1"
>>>>>>> d36cc78c
<|MERGE_RESOLUTION|>--- conflicted
+++ resolved
@@ -13,12 +13,7 @@
 clap = { version = "4.0.26", features = ["derive"] }
 rand = "*"
 rustc-hash = "1.1.0"
-<<<<<<< HEAD
 serde = "1.0.147"
-=======
-serde = "1.0.147"
-serde_json = "1.0.87"
 clap-verbosity-flag = "2.0.0"
 log = "0.4.11"
-env_logger = "0.9.1"
->>>>>>> d36cc78c
+env_logger = "0.9.1"